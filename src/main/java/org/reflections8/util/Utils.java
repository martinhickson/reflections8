package org.reflections8.util;

<<<<<<< HEAD
import static java.util.Optional.of;          
=======
>>>>>>> 31dd788c
import static org.reflections8.ReflectionUtils.forName;

import java.io.File;
import java.io.IOException;
import java.io.InputStream;
import java.lang.reflect.Constructor;
import java.lang.reflect.Field;
import java.lang.reflect.Member;
import java.lang.reflect.Method;
import java.util.ArrayList;
import java.util.Arrays;
import java.util.HashSet;
import java.util.List;
import java.util.Optional;
import java.util.Set;

import org.reflections8.Reflections;
import org.reflections8.ReflectionsException;
import org.reflections8.scanners.Scanner;
import org.slf4j.Logger;
import org.slf4j.LoggerFactory;

/**
 * a garbage can of convenient methods
 */
public abstract class Utils {

    public static String repeat(String string, int times) {
        StringBuilder sb = new StringBuilder();

        for (int i = 0; i < times; i++) {
            sb.append(string);
        }

        return sb.toString();
    }

    /**
     * isEmpty compatible with Java 5
     */
    public static boolean isEmpty(String s) {
        return s == null || s.length() == 0;
    }

    public static boolean isEmpty(Object[] objects) {
        return objects == null || objects.length == 0;
    }

    public static File prepareFile(String filename) {
        File file = new File(filename);
        File parent = file.getAbsoluteFile().getParentFile();
        if (!parent.exists()) {
            //noinspection ResultOfMethodCallIgnored
            parent.mkdirs();
        }
        return file;
    }

    public static Member getMemberFromDescriptor(String descriptor, ClassLoader... classLoaders) throws ReflectionsException {
        return getMemberFromDescriptor(descriptor, Optional.of(classLoaders != null? classLoaders : new ClassLoader[]{}));
    }

    public static Member getMemberFromDescriptor(String descriptor, Optional<ClassLoader[]> classLoaders) throws ReflectionsException {
        int p0 = descriptor.lastIndexOf('(');
        String memberKey = p0 != -1 ? descriptor.substring(0, p0) : descriptor;
        String methodParameters = p0 != -1 ? descriptor.substring(p0 + 1, descriptor.lastIndexOf(')')) : "";

        int p1 = Math.max(memberKey.lastIndexOf('.'), memberKey.lastIndexOf("$"));
        String className = memberKey.substring(memberKey.lastIndexOf(' ') + 1, p1);
        String memberName = memberKey.substring(p1 + 1);

        Class<?>[] parameterTypes = null;
        if (!isEmpty(methodParameters)) {
            String[] parameterNames = methodParameters.split(",");
            List<Class<?>> result = new ArrayList<Class<?>>(parameterNames.length);
            for (String name : parameterNames) {
                result.add(forName(name.trim(), classLoaders));
            }
            parameterTypes = result.toArray(new Class<?>[result.size()]);
        }

        Class<?> aClass = forName(className, classLoaders);
        while (aClass != null) {
            try {
                if (!descriptor.contains("(")) {
                    return aClass.isInterface() ? aClass.getField(memberName) : aClass.getDeclaredField(memberName);
                } else if (isConstructor(descriptor)) {
                    return aClass.isInterface() ? aClass.getConstructor(parameterTypes) : aClass.getDeclaredConstructor(parameterTypes);
                } else {
                    return aClass.isInterface() ? aClass.getMethod(memberName, parameterTypes) : aClass.getDeclaredMethod(memberName, parameterTypes);
                }
            } catch (Exception e) {
                aClass = aClass.getSuperclass();
            }
        }
        throw new ReflectionsException("Can't resolve member named " + memberName + " for class " + className);
    }

    public static Set<Method> getMethodsFromDescriptors(Iterable<String> annotatedWith, Optional<ClassLoader[]> classLoaders) {
        Set<Method> result = new HashSet<>();
        for (String annotated : annotatedWith) {
            if (!isConstructor(annotated)) {
                Method member = (Method) getMemberFromDescriptor(annotated, classLoaders);
                if (member != null) result.add(member);
            }
        }
        return result;

    }

  public static Set<Method> getMethodsFromDescriptors(Iterable<String> annotatedWith, ClassLoader... classLoaders) {
        return getMethodsFromDescriptors(annotatedWith, Optional.of(classLoaders != null? classLoaders : new ClassLoader[]{}));
    }

    public static Set<Constructor> getConstructorsFromDescriptors(Iterable<String> annotatedWith, Optional<ClassLoader[]> classLoaders) {

        Set<Constructor> result = new HashSet<>();
        for (String annotated : annotatedWith) {
            if (isConstructor(annotated)) {
                Constructor member = (Constructor) getMemberFromDescriptor(annotated, classLoaders);
                if (member != null) result.add(member);
            }
        }
        return result;
    }
    public static Set<Constructor> getConstructorsFromDescriptors(Iterable<String> annotatedWith, ClassLoader... classLoaders) {
        return getConstructorsFromDescriptors(annotatedWith, Optional.of(classLoaders != null? classLoaders : new ClassLoader[]{}));
    }

    public static Set<Member> getMembersFromDescriptors(Iterable<String> values, Optional<ClassLoader[]> classLoaders) {
        Set<Member> result = new HashSet();
        for (String value : values) {
            try {
                result.add(Utils.getMemberFromDescriptor(value, classLoaders));
            } catch (ReflectionsException e) {
                throw new ReflectionsException("Can't resolve member named " + value, e);
            }
        }
        return result;
    }

    public static Set<Member> getMembersFromDescriptors(Iterable<String> values, ClassLoader... classLoaders) {
        return getMembersFromDescriptors(values, of(classLoaders != null? classLoaders : new ClassLoader[]{}));
    }

    public static Field getFieldFromString(String field, ClassLoader... classLoaders) {
        return getFieldFromString(field, Optional.of(classLoaders != null? classLoaders : new ClassLoader[]{}));
    }


    public static Field getFieldFromString(String field, Optional<ClassLoader[]> classLoaders) {
        String className = field.substring(0, field.lastIndexOf('.'));
        String fieldName = field.substring(field.lastIndexOf('.') + 1);

        try {
            return forName(className, classLoaders).getDeclaredField(fieldName);
        } catch (NoSuchFieldException e) {
            throw new ReflectionsException("Can't resolve field named " + fieldName, e);
        }
    }

    public static void close(InputStream closeable) {
        try { if (closeable != null) closeable.close(); }
        catch (IOException e) {
            if (Reflections.log.isPresent()) {
                Reflections.log.get().warn("Could not close InputStream", e);
            }
        }
    }

    public static Optional<Logger> findLogger(Class<?> aClass) {
        try {
            // This is to check whether an optional SLF4J binding is available. While SLF4J recommends that libraries
            // "should not declare a dependency on any SLF4J binding but only depend on slf4j-api", doing so forces
            // users of the library to either add a binding to the classpath (even if just slf4j-nop) or to set the
            // "slf4j.suppressInitError" system property in order to avoid the warning, which both is inconvenient.
            Class.forName("org.slf4j.impl.StaticLoggerBinder");
            return Optional.of(LoggerFactory.getLogger(aClass));
        } catch (Throwable e) {
            return Optional.empty();
        }
    }

    public static boolean isConstructor(String fqn) {
        return fqn.contains("init>");
    }

    public static String name(Class type) {
        if (!type.isArray()) {
            return type.getName();
        } else {
            int dim = 0;
            while (type.isArray()) {
                dim++;
                type = type.getComponentType();
            }
            return type.getName() + repeat("[]", dim);
        }
    }


    public static List<String> names(Iterable<Class<?>> types) {
        List<String> result = new ArrayList<String>();
        for (Class<?> type : types) result.add(name(type));
        return result;
    }

    public static List<String> names(Class<?>... types) {
        return names(Arrays.asList(types));
    }

    public static String name(Constructor constructor) {
        return constructor.getName() + "." + "<init>" + "(" + Joiner.on(", ").join(names(constructor.getParameterTypes())) + ")";
    }

    public static String name(Method method) {
        return method.getDeclaringClass().getName() + "." + method.getName() + "(" + Joiner.on(", ").join(names(method.getParameterTypes())) + ")";
    }

    public static String name(Field field) {
        return field.getDeclaringClass().getName() + "." + field.getName();
    }

    public static String index(Class<? extends Scanner> scannerClass) { return scannerClass.getSimpleName(); }
}<|MERGE_RESOLUTION|>--- conflicted
+++ resolved
@@ -1,9 +1,6 @@
 package org.reflections8.util;
 
-<<<<<<< HEAD
 import static java.util.Optional.of;          
-=======
->>>>>>> 31dd788c
 import static org.reflections8.ReflectionUtils.forName;
 
 import java.io.File;
